--- conflicted
+++ resolved
@@ -15,13 +15,8 @@
 arrow-array = { workspace = true }
 arrow-buffer = { workspace = true }
 arrow-schema = { workspace = true }
-<<<<<<< HEAD
-arrow = { workspace = true, features = ["ffi"] }
-pyo3 = { version = "0.21" }
-=======
 arrow = { workspace = true, features = ["ffi", "chrono-tz"] }
-pyo3 = { workspace = true, features = ["abi3-py38", "chrono", "indexmap"] }
->>>>>>> 379a83e2
+pyo3 = { workspace = true, features = ["chrono", "indexmap"] }
 half = { workspace = true }
 indexmap = { workspace = true }
 numpy = { workspace = true, features = ["half"] }
