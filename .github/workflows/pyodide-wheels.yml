name: Build pyodide wheels

on:
<<<<<<< HEAD
  # push:
  #   tags:
  #     - "py-core-v*"
=======
  push:
    tags:
      - "py-v*"
>>>>>>> 02c84837
  workflow_dispatch:
    inputs:
      python:
        description: "Python version"
        required: true
        default: "3.12"
        type: choice
        options:
          - 3.12
          - 3.13
          - 3.14
          - 3.15
      pyodide:
        description: "New Pyodide version to build for"
        required: true
        type: string

permissions:
  contents: write

jobs:
  build:
    runs-on: ubuntu-latest
    strategy:
      matrix:
        module:
          - arro3-core
          - arro3-compute
          - arro3-io
    steps:
      - uses: actions/checkout@v4
      - uses: actions/setup-python@v5
        with:
          python-version: ${{ inputs.python }}

      - name: Install Rust
        uses: dtolnay/rust-toolchain@nightly
        with:
          targets: wasm32-unknown-emscripten

      - uses: Swatinem/rust-cache@v2

      - name: Install Python build dependencies
        run: pip install maturin pyodide-build==${{ inputs.pyodide }} wheel-filename

      - name: Get emscripten version
        run: |
          echo PYODIDE_EMSCRIPTEN_VERSION=$(pyodide config get emscripten_version) >> $GITHUB_ENV

      - name: Install emsdk & build wheels
        run: |
          git clone https://github.com/emscripten-core/emsdk.git
          cd emsdk
          PYODIDE_EMSCRIPTEN_VERSION=$(pyodide config get emscripten_version)
          ./emsdk install ${PYODIDE_EMSCRIPTEN_VERSION}
          ./emsdk activate ${PYODIDE_EMSCRIPTEN_VERSION}
          source emsdk_env.sh
          cd ..
          RUSTUP_TOOLCHAIN=nightly maturin build --release -o dist --target wasm32-unknown-emscripten -i python${{ inputs.python  }} --manifest-path ${{ matrix.module }}/Cargo.toml

      - name: Get info from built wheel file
        run: |
          # get arrow version and wheel name and make metafile
          ARRO3_WHEEL=$(basename dist/*.whl)
          ARRO3_VERSION=$(wheel-filename ${ARRO3_WHEEL} | jq -r '.version')
          ARROW_SHA256=$(sha256sum dist/*.whl | cut -d ' ' -f 1)
          echo ARRO3_WHEEL=${ARRO3_WHEEL}>>$GITHUB_ENV
          echo ARRO3_VERSION=${ARRO3_VERSION}>>$GITHUB_ENV

      - name: Upload wheels
        uses: actions/upload-artifact@v4
        with:
          name: wheels-pyodide-${{ matrix.module }}
          path: dist

      - name: Create release
        uses: ncipollo/release-action@v1
        with:
          tag: pyodide-v${{ inputs.pyodide }}-arro3-v${{ env.ARRO3_VERSION }}
          name: Build of arro3 for pyodide v${{ inputs.pyodide}} and arro3 v${{ env.ARRO3_VERSION }}
          artifacts: dist/*
          replacesArtifacts: true
          allowUpdates: true
          updateOnlyUnreleased: true
          prerelease: true<|MERGE_RESOLUTION|>--- conflicted
+++ resolved
@@ -1,15 +1,9 @@
 name: Build pyodide wheels
 
 on:
-<<<<<<< HEAD
   # push:
   #   tags:
-  #     - "py-core-v*"
-=======
-  push:
-    tags:
-      - "py-v*"
->>>>>>> 02c84837
+  #     - "py-v*"
   workflow_dispatch:
     inputs:
       python:
