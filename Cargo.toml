--- conflicted
+++ resolved
@@ -22,12 +22,7 @@
 # This is the fork used by polars
 # https://github.com/pola-rs/polars/blob/fac700d9670feb57f1df32beaeee38377725fccf/py-polars/Cargo.toml#L33-L35
 numpy = { git = "https://github.com/stinodego/rust-numpy.git", rev = "9ba9962ae57ba26e35babdce6f179edf5fe5b9c8", default-features = false }
-<<<<<<< HEAD
-parquet = { git = "https://github.com/kylebarron/arrow-rs", rev = "9875740e625b78bfb0b6545eab63a17f47c6a122" }
+parquet = { git = "https://github.com/apache/arrow-rs", rev = "6c59b7637592e4b67b18762b8313f91086c0d5d8" }
 pyo3 = { version = "0.21", features = ["indexmap"] }
-=======
-parquet = { git = "https://github.com/apache/arrow-rs", rev = "6c59b7637592e4b67b18762b8313f91086c0d5d8" }
-pyo3 = "0.21"
->>>>>>> 379a83e2
 pyo3-file = "0.8.1"
 thiserror = "1"