--- conflicted
+++ resolved
@@ -20,21 +20,6 @@
 rust-version = "1.75"
 
 [workspace.dependencies]
-<<<<<<< HEAD
-arrow = { git = "https://github.com/apache/arrow-rs", rev = "5b44d6702984fbac8a0faa93b85ec4c1120decd4", features = [
-    "ffi",
-] }
-arrow-array = { git = "https://github.com/apache/arrow-rs", rev = "5b44d6702984fbac8a0faa93b85ec4c1120decd4" }
-arrow-buffer = { git = "https://github.com/apache/arrow-rs", rev = "5b44d6702984fbac8a0faa93b85ec4c1120decd4" }
-arrow-cast = { git = "https://github.com/apache/arrow-rs", rev = "5b44d6702984fbac8a0faa93b85ec4c1120decd4" }
-arrow-csv = { git = "https://github.com/apache/arrow-rs", rev = "5b44d6702984fbac8a0faa93b85ec4c1120decd4" }
-arrow-ipc = { git = "https://github.com/apache/arrow-rs", rev = "5b44d6702984fbac8a0faa93b85ec4c1120decd4", features = [
-    "lz4",
-    "zstd",
-] }
-arrow-schema = { git = "https://github.com/apache/arrow-rs", rev = "5b44d6702984fbac8a0faa93b85ec4c1120decd4" }
-arrow-select = { git = "https://github.com/apache/arrow-rs", rev = "5b44d6702984fbac8a0faa93b85ec4c1120decd4" }
-=======
 arrow-arith = { git = "https://github.com/apache/arrow-rs", rev = "9322547590ab32efeff8c0486e4a3a2cb5887a26" }
 arrow-array = { git = "https://github.com/apache/arrow-rs", rev = "9322547590ab32efeff8c0486e4a3a2cb5887a26", features = [
     "ffi",
@@ -49,28 +34,18 @@
 arrow-json = { git = "https://github.com/apache/arrow-rs", rev = "9322547590ab32efeff8c0486e4a3a2cb5887a26" }
 arrow-schema = { git = "https://github.com/apache/arrow-rs", rev = "9322547590ab32efeff8c0486e4a3a2cb5887a26" }
 arrow-select = { git = "https://github.com/apache/arrow-rs", rev = "9322547590ab32efeff8c0486e4a3a2cb5887a26" }
->>>>>>> a92d81c7
 bytes = "1.7.0"
 half = "2"
 indexmap = "2"
 numpy = "0.24"
-<<<<<<< HEAD
-object_store = "0.11"
-parquet = { git = "https://github.com/apache/arrow-rs", rev = "5b44d6702984fbac8a0faa93b85ec4c1120decd4" }
-=======
 object_store = "0.12"
 parquet = { git = "https://github.com/apache/arrow-rs", rev = "9322547590ab32efeff8c0486e4a3a2cb5887a26" }
->>>>>>> a92d81c7
 pyo3 = { version = "0.24", features = ["macros", "indexmap"] }
 # pyo3-arrow = "0.8"
 pyo3-arrow = { path = "./pyo3-arrow" }
 pyo3-async-runtimes = { version = "0.24", features = ["tokio-runtime"] }
 pyo3-file = "0.12"
-<<<<<<< HEAD
-pyo3-object_store = "0.4"
-=======
 pyo3-object_store = "0.2"
->>>>>>> a92d81c7
 thiserror = "1.0.63"
 tokio = { version = "1.40", features = [
     "macros",
